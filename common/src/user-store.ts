--- conflicted
+++ resolved
@@ -42,22 +42,13 @@
       follows: []
     }
   
-<<<<<<< HEAD
     const userCid = await ipld.put(user)
-    const signedRoot = {
-=======
-    const userCid = await ipldStore.put(user)
     const commit = {
->>>>>>> 135800f0
       user: userCid,
       sig: await keypair.sign(userCid.bytes)
     }
 
-<<<<<<< HEAD
-    const root = await ipld.put(signedRoot)
-=======
-    const root = await ipldStore.put(commit)
->>>>>>> 135800f0
+    const root = await ipld.put(commit)
 
     return new UserStore({
       ipld, 
@@ -67,18 +58,10 @@
     })
   }
 
-<<<<<<< HEAD
   static async get(root: CID, ipld: IpldStore, keypair?: Keypair) {
-    const rootObj = await ipld.get(root, check.assureSignedRoot)
-    const user = await ipld.get(rootObj.user, check.assureUser)
+    const commit = await ipld.get(root, check.assureCommit)
+    const user = await ipld.get(commit.user, check.assureUser)
     const postMap = await hashmap.load(ipld.blockstore, user.postsRoot, { bitWidth: 4, bucketSize: 2, blockHasher, blockCodec }) as hashmap.HashMap<Post>
-=======
-  static async get(root: CID, blockstore: BlockstoreI, keypair?: Keypair) {
-    const ipldStore = new IpldStore(blockstore)
-    const rootObj = await ipldStore.getCommit(root)
-    const user = await ipldStore.getUser(rootObj.user)
-    const postMap = await hashmap.load(blockstore, user.postsRoot, { bitWidth: 4, bucketSize: 2, blockHasher, blockCodec }) as hashmap.HashMap<Post>
->>>>>>> 135800f0
     return new UserStore({
       ipld,
       postMap,
@@ -100,16 +83,9 @@
       await ipld.putBytes(block.cid, block.bytes)
     }
 
-<<<<<<< HEAD
-    const rootObj = await ipld.get(root, check.assureSignedRoot)
-    const user = await ipld.get(rootObj.user, check.assureUser)
+    const commit = await ipld.get(root, check.assureCommit)
+    const user = await ipld.get(commit.user, check.assureUser)
     const postMap = await hashmap.load(ipld.blockstore, user.postsRoot, { bitWidth: 4, bucketSize: 2, blockHasher, blockCodec }) as hashmap.HashMap<Post>
-=======
-    const ipldStore = new IpldStore(blockstore)
-    const rootObj = await ipldStore.getCommit(root)
-    const user = await ipldStore.getUser(rootObj.user)
-    const postMap = await hashmap.load(blockstore, user.postsRoot, { bitWidth: 4, bucketSize: 2, blockHasher, blockCodec }) as hashmap.HashMap<Post>
->>>>>>> 135800f0
     return new UserStore({
       ipld,
       postMap,
@@ -122,33 +98,19 @@
     if (this.keypair === null) {
       throw new Error("No keypair provided. UserStore is read-only.")
     }
-<<<<<<< HEAD
     const userCid = await this.ipld.put(user)
-    const signedRoot = {
-=======
-    const userCid = await this.ipldStore.put(user)
     const commit = {
->>>>>>> 135800f0
       user: userCid,
       sig: await this.keypair.sign(userCid.bytes)
     }
     
-<<<<<<< HEAD
-    this.root = await this.ipld.put(signedRoot)
-=======
-    this.root = await this.ipldStore.put(commit)
->>>>>>> 135800f0
+    this.root = await this.ipld.put(commit)
     return this.root
   }
 
   async getUser(): Promise<User> {
-<<<<<<< HEAD
-    const rootObj = await this.ipld.get(this.root, check.assureSignedRoot)
-    return this.ipld.get(rootObj.user, check.assureUser)
-=======
-    const rootObj = await this.ipldStore.getCommit(this.root)
-    return this.ipldStore.getUser(rootObj.user)
->>>>>>> 135800f0
+    const commit = await this.ipld.get(this.root, check.assureCommit)
+    return this.ipld.get(commit.user, check.assureUser)
   }
 
   async addPost (text: string): Promise<string> {
@@ -247,12 +209,8 @@
         car.put({ cid, bytes: await this.ipld.getBytes(cid) })
       }
       await addCid(this.root)
-<<<<<<< HEAD
-      const rootObj = await this.ipld.get(this.root, check.assureSignedRoot)
-=======
-      const rootObj = await this.ipldStore.getCommit(this.root)
->>>>>>> 135800f0
-      await addCid(rootObj.user)
+      const commit = await this.ipld.get(this.root, check.assureCommit)
+      await addCid(commit.user)
       for await (const cid of this.postMap.cids()) {
         await addCid(cid)
       }
